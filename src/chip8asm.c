/*
 * Copyright 2017 Ian Johnson
 *
 * This file is part of Chip-8.
 *
 * Chip-8 is free software: you can redistribute it and/or modify
 * it under the terms of the GNU General Public License as published by
 * the Free Software Foundation, either version 3 of the License, or
 * (at your option) any later version.
 *
 * Chip-8 is distributed in the hope that it will be useful,
 * but WITHOUT ANY WARRANTY; without even the implied warranty of
 * MERCHANTABILITY or FITNESS FOR A PARTICULAR PURPOSE.  See the
 * GNU General Public License for more details.
 *
 * You should have received a copy of the GNU General Public License
 * along with Chip-8.  If not, see <http://www.gnu.org/licenses/>.
 */
/**
 * @file
 * An assembler for the Chip-8 and Super-Chip.
 */
#include <config.h>

#include <errno.h>
#include <getopt.h>
#include <stdio.h>
#include <stdlib.h>
#include <string.h>

#include "assembler.h"
#include "log.h"

/**
 * The size of the temporary input line buffer.
 */
#define MAXLINE 500
/**
 * The output extension to use by default.
 */
#define OUTPUTEXT ".bin"

static const char *HELP =
    "An assembler for Chip-8/Super-Chip programs.\n"
    "The assembler will read from standard input if no "
    "FILE is provided, or if FILE is '-'.\n"
    "\n"
    "Options:\n"
    "  -o, --output=OUTPUT    set output file name\n"
    "  -q, --shift-quirks     enable shift quirks mode\n"
    "  -v, --verbose          increase verbosity\n"
    "  -h, --help             show this help message and exit\n"
    "  -V, --version          show version information and exit\n";
static const char *USAGE = "chip8asm [OPTION...] [FILE]\n";
static const char *VERSION_STRING = "chip8asm " PROJECT_VERSION "\n";

/**
 * Options which can be passed to the program.
 */
struct progopts {
    /**
     * The output verbosity (default 0).
     *
     * The higher this is, the more log messages will be output (currently,
     * anything over 2 won't give any extra messages).
     */
    int verbosity;
    /**
     * Whether to use shift quirks mode (default false).
     */
    bool shift_quirks;
    /**
     * The output file name.
     *
     * For consistency, this should be heap-allocated memory.
     */
    char *output;
    /**
     * The input file name.
     *
     * For consistency, this should be heap-allocated memory.
     */
    char *input;
};

static struct progopts progopts_default(void);
/**
 * Replaces the file extension of the given filename with that of the output
 * format. This will replace the extension if there is one, or append it if
 * there isn't. The returned string will be allocated on the heap, and should
 * be freed by the caller when done.
 */
static char *replace_extension(const char *fname);
static int run(struct progopts opts);

int main(int argc, char **argv)
{
    int option;
    struct progopts opts = progopts_default();
    const struct option options[] = {{"output", required_argument, NULL, 'o'},
                                     {"shift-quirks", no_argument, NULL, 'q'},
                                     {"verbose", no_argument, NULL, 'v'},
                                     {"help", no_argument, NULL, 'h'},
                                     {"version", no_argument, NULL, 'V'},
                                     {0, 0, 0, 0}};

<<<<<<< HEAD
    while ((option = getopt_long(argc, argv, "o:qhV", options, NULL)) != -1) {
=======
    while ((option = getopt_long(argc, argv, "o:vhV", options, NULL)) != -1) {
>>>>>>> a2d46a4b
        switch (option) {
        case 'o':
            if (opts.output)
                free(opts.output);
            opts.output = strdup(optarg);
            break;
        case 'q':
            opts.shift_quirks = true;
            break;
        case 'v':
            opts.verbosity++;
            break;
        case 'h':
            printf("%s%s", USAGE, HELP);
            return 0;
        case 'V':
            printf("%s", VERSION_STRING);
            return 0;
        case '?':
            fprintf(stderr, "%s", USAGE);
            return 1;
        }
    }

    if (optind == argc - 1) {
        opts.input = strdup(argv[optind]);
    } else if (optind == argc) {
        opts.input = strdup("-");
    } else {
        fprintf(stderr, "%s", USAGE);
        return 1;
    }

    /* We try to deduce the output file name if it is not given */
    if (!opts.output) {
        opts.output = !strcmp(opts.input, "-") ? strdup("-")
                                               : replace_extension(opts.input);
    }

    return run(opts);
}

static struct progopts progopts_default(void)
{
    return (struct progopts){
        .verbosity = 0, .shift_quirks = false, .input = NULL, .output = NULL};
}

static char *replace_extension(const char *fname)
{
    const char *ext = strrchr(fname, '.');
    size_t extpos = ext ? ext - fname : strlen(fname);
    size_t buflen = extpos + strlen(OUTPUTEXT) + 1;
    char *buf = malloc(buflen);

    memcpy(buf, fname, extpos);
    strcpy(buf + extpos, OUTPUTEXT);
    buf[buflen - 1] = '\0';

    return buf;
}

static int run(struct progopts opts)
{
    struct chip8asm *chipasm;
    struct chip8asm_options asmopts;
    struct chip8asm_program *prog;
    FILE *input, *output;
    char str[MAXLINE];
    int err;
    int retval = 0;

    /* Set up logging */
    if (opts.verbosity == 0)
        log_init(stderr, LOG_WARNING);
    else if (opts.verbosity == 1)
        log_init(stderr, LOG_INFO);
    else
        log_init(stderr, LOG_DEBUG);

    asmopts.shift_quirks = opts.shift_quirks;

    if (!(chipasm = chip8asm_new(asmopts))) {
        log_error("Could not create assembler: %s", strerror(errno));
        retval = 1;
        goto EXIT_NOTHING_CREATED;
    }
    if (!(prog = chip8asm_program_new())) {
        log_error("Could not allocate space for program buffer: %s",
                  strerror(errno));
        retval = 1;
        goto EXIT_CHIPASM_CREATED;
    }

    if (!strcmp(opts.input, "-")) {
        input = stdin;
    } else if (!(input = fopen(opts.input, "r"))) {
        log_error("Could not open input file for reading: %s", strerror(errno));
        retval = 1;
        goto EXIT_PROG_CREATED;
    }

    while (fgets(str, MAXLINE, input)) {
        if ((err = chip8asm_process_line(chipasm, str))) {
            log_error("Could not process input file; aborting");
            retval = 1;
            goto EXIT_INPUT_OPENED;
        }
    }
    /* Make sure there wasn't an error in reading */
    if (ferror(input)) {
        log_error("Error reading from input file: %s", strerror(errno));
        retval = 1;
        goto EXIT_INPUT_OPENED;
    }

    if ((err = chip8asm_emit(chipasm, prog))) {
        log_error("Assembler second pass failed; aborting");
        retval = 1;
        goto EXIT_INPUT_OPENED;
    }

    if (!strcmp(opts.output, "-")) {
        output = stdout;
    } else if (!(output = fopen(opts.output, "w"))) {
        log_error("Could not open output file for writing: %s",
                  strerror(errno));
        retval = 1;
        goto EXIT_INPUT_OPENED;
    }

    fwrite(prog->mem, 1, prog->len, output);
    if (ferror(output)) {
        log_error("Error writing to output file: %s", strerror(errno));
        retval = 1;
        goto EXIT_OUTPUT_OPENED;
    }

EXIT_OUTPUT_OPENED:
    fclose(output);
EXIT_INPUT_OPENED:
    fclose(input);
EXIT_PROG_CREATED:
    chip8asm_program_destroy(prog);
EXIT_CHIPASM_CREATED:
    chip8asm_destroy(chipasm);
EXIT_NOTHING_CREATED:
    free(opts.input);
    free(opts.output);
    return retval;
}<|MERGE_RESOLUTION|>--- conflicted
+++ resolved
@@ -104,11 +104,7 @@
                                      {"version", no_argument, NULL, 'V'},
                                      {0, 0, 0, 0}};
 
-<<<<<<< HEAD
-    while ((option = getopt_long(argc, argv, "o:qhV", options, NULL)) != -1) {
-=======
-    while ((option = getopt_long(argc, argv, "o:vhV", options, NULL)) != -1) {
->>>>>>> a2d46a4b
+    while ((option = getopt_long(argc, argv, "o:qvhV", options, NULL)) != -1) {
         switch (option) {
         case 'o':
             if (opts.output)
